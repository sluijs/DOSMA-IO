--- conflicted
+++ resolved
@@ -58,11 +58,7 @@
     tissues = []
     for tissue in knee.SUPPORTED_TISSUES:
         t = tissue()
-<<<<<<< HEAD
-        if tissue.STR_ID in vargin.keys() and vargin[tissue.STR_ID] and t.STR_ID not in [x.STR_ID for x in tissues]:
-=======
         if t.STR_ID in vargin.keys() and vargin[t.STR_ID] and t.STR_ID not in [x.STR_ID for x in tissues]:
->>>>>>> 0fd7e166
             load_path = vargin[LOAD_KEY]
             if load_path:
                 t.load_data(load_path)
