--- conflicted
+++ resolved
@@ -185,11 +185,7 @@
         ratio = xp.nan_to_num(ratio)
 
         # have to divide division into steps to avoid overflow error
-<<<<<<< HEAD
         t2map = (-2000 * (TR - TE) / (xp.log(abs(ratio) / k) + c1))
-=======
-        t2map = -2000 * (TR - TE) / (np.log(abs(ratio) / k) + c1)
->>>>>>> 847afb58
 
         t2map = xp.nan_to_num(t2map)
 
