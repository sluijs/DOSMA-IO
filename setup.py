#!/usr/bin/env python

import os
from setuptools import find_packages, setup


def get_version():
    init_py_path = os.path.join(os.path.abspath(os.path.dirname(__file__)), "dosma", "__init__.py")
    init_py = open(init_py_path, "r").readlines()
    version_line = [l.strip() for l in init_py if l.startswith("__version__")][0]  # noqa: E741
    version = version_line.split("=")[-1].strip().strip("'\"")

    # The following is used to build release packages.
    # Users should never use it.
    suffix = os.getenv("DOSMA_VERSION_SUFFIX", "")
    version = version + suffix
    if os.getenv("BUILD_NIGHTLY", "0") == "1":
        from datetime import datetime

        date_str = datetime.today().strftime("%y%m%d")
        version = version + ".dev" + date_str

        new_init_py = [l for l in init_py if not l.startswith("__version__")]  # noqa: E741
        new_init_py.append('__version__ = "{}"\n'.format(version))
        with open(init_py_path, "w") as f:
            f.write("".join(new_init_py))
    return version


def get_resources():
    """Get the resources files for dosma. To be used with `package_data`.

    All files under 'dosma/resources/{elastix,templates}'.
    """
    import pathlib

    files = []
    # Elastix files
    for path in pathlib.Path("dosma/resources/elastix/params").rglob("*.*"):
        files.append(str(path))
    for path in pathlib.Path("dosma/resources/templates").rglob("*.*"):
        files.append(str(path))
    return [x.split("/", 1)[1] for x in files]


with open("README.md", "r", encoding="utf-8") as fh:
    long_description = fh.read()

setup(
    name="dosma",
    version=get_version(),
    author="Arjun Desai",
    url="https://github.com/ad12/DOSMA",
    project_urls={"Documentation": "https://dosma.readthedocs.io/"},
    description="An AI-powered open-source medical image analysis toolbox",
    long_description=long_description,
    long_description_content_type="text/markdown",
    packages=find_packages(exclude=("configs", "tests", "tests.*")),
    package_data={"dosma": get_resources()},
    python_requires=">=3.6",
    install_requires=[
        "numpy",
        "h5py<3.0.0",
        "natsort",
        "nested-lookup",
        "nibabel",
        "nipype",
        "pandas",
        # TODO Issue #57: Remove pydicom upper bound (https://github.com/ad12/DOSMA/issues/57)
        "pydicom>=1.6.0,<=2.0.0",
        "scikit-image",
        "scipy",
        "seaborn",
        "openpyxl",
        "Pmw",
        "PyYAML",
        "tqdm>=4.42.0",
    ],
    license="GNU",
    classifiers=[
        "Programming Language :: Python :: 3",
        "License :: OSI Approved :: GNU General Public License v3 (GPLv3)",
        "Operating System :: OS Independent",
    ],
    extras_require={
<<<<<<< HEAD
        "dev": ["flake8", "isort", "black==19.3b0", "simpleitk", "sphinx", "sphinxcontrib.bibtex"]
=======
        "dev": ["coverage", "flake8", "isort", "black==19.3b0", "sphinx", "sphinxcontrib.bibtex"]
>>>>>>> 84ebf8e3
    },
)<|MERGE_RESOLUTION|>--- conflicted
+++ resolved
@@ -83,10 +83,14 @@
         "Operating System :: OS Independent",
     ],
     extras_require={
-<<<<<<< HEAD
-        "dev": ["flake8", "isort", "black==19.3b0", "simpleitk", "sphinx", "sphinxcontrib.bibtex"]
-=======
-        "dev": ["coverage", "flake8", "isort", "black==19.3b0", "sphinx", "sphinxcontrib.bibtex"]
->>>>>>> 84ebf8e3
+        "dev": [
+            "coverage",
+            "flake8",
+            "isort",
+            "black==19.3b0",
+            "simpleitk",
+            "sphinx",
+            "sphinxcontrib.bibtex",
+        ]
     },
 )